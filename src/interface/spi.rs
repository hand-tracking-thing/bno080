--- conflicted
+++ resolved
@@ -1,9 +1,6 @@
 
 
 use embedded_hal;
-// use embedded_hal::{
-//     digital::v2::OutputPin,
-// };
 
 use super::{SensorInterface};
 use crate::interface::{PACKET_HEADER_LENGTH, SensorCommon};
@@ -12,36 +9,39 @@
 
 use crate::Error;
 
-/// This combines the SPI peripheral and a data/command pin
-pub struct SpiInterface<SPI, CS, IN, WN, RS> {
+/// This combines the SPI peripheral and
+/// associated control pins such as:
+/// - CSN : Chip Select (aka SS or Slave Select)
+/// - HINTN: Hardware Interrupt. Sensor uses this to indicate it had data available for read
+/// - WAK: Wake pin.  Master asserts this to choose SPI mode, then deasserts to wake up the sensor.
+pub struct SpiInterface<SPI, CSN, IN, WAK, RSTN> {
     spi: SPI,
-    cs: CS,
+    csn: CSN,
     hintn: IN,
-    waken: WN,
-    reset: RS,
+    waken: WAK,
+    reset: RSTN,
     received_packet_count: usize,
 }
 
-impl<SPI, CS, IN, WN, RS, CommE, PinE> SpiInterface<SPI, CS, IN, WN, RS>
+impl<SPI, CSN, IN, WAK, RSTN, CommE, PinE> SpiInterface<SPI, CSN, IN, WAK, RSTN>
     where
         SPI: embedded_hal::blocking::spi::Write<u8, Error = CommE> +
         embedded_hal::blocking::spi::Transfer<u8, Error = CommE>,
-        CS: OutputPin<Error = PinE>,
+        CSN: OutputPin<Error = PinE>,
         IN: InputPin<Error = PinE>,
-        WN: OutputPin<Error = PinE>,
-        RS: OutputPin<Error = PinE>,
+        WAK: OutputPin<Error = PinE>,
+        RSTN: OutputPin<Error = PinE>,
 {
-    pub fn new(spi: SPI, cs: CS, hintn: IN, waken: WN, reset: RS) -> Self {
+    pub fn new(spi: SPI, csn: CSN, hintn: IN, waken: WAK, reset: RSTN) -> Self {
         Self {
             spi,
-            cs,
+            csn,
             hintn,
             waken,
             reset,
             received_packet_count: 0
         }
     }
-
 
     fn sensor_ready(&self) ->  bool  {
         self.hintn.is_low().unwrap_or(false)
@@ -53,19 +53,19 @@
     }
 }
 
-impl<SPI, CS, IN, WN, RS, CommE, PinE> SensorInterface for SpiInterface<SPI, CS, IN, WN, RS>
+impl<SPI, CSN, IN, WAK, RS, CommE, PinE> SensorInterface for SpiInterface<SPI, CSN, IN, WAK, RS>
     where
         SPI: embedded_hal::blocking::spi::Write<u8, Error = CommE> +
         embedded_hal::blocking::spi::Transfer<u8, Error = CommE>,
-        CS: OutputPin<Error = PinE>,
+        CSN: OutputPin<Error = PinE>,
         IN: InputPin<Error = PinE>,
-        WN: OutputPin<Error = PinE>,
+        WAK: OutputPin<Error = PinE>,
         RS: OutputPin<Error = PinE>,
 {
     type SensorError = Error<CommE, PinE>;
 
     fn setup(&mut self, delay_source: &mut impl DelayMs<u8>) -> Result<(), Self::SensorError> {
-        self.cs.set_high().map_err(Error::Pin)?;
+        self.csn.set_high().map_err(Error::Pin)?;
         self.waken.set_high().map_err(Error::Pin)?;
         // reset cycle
         self.reset.set_low().map_err(Error::Pin)?;
@@ -73,11 +73,11 @@
         self.reset.set_high().map_err(Error::Pin)?;
 
         if self.wait_for_ready(delay_source) {
+            // TODO do we need to ever drop this low? or assume the sensor stays awake?
             //self.waken.set_low().map_err(Error::Pin)?;
             return Ok(())
         }
 
-        //TODO error condition
         Err(Error::SensorUnresponsive)
     }
 
@@ -88,47 +88,46 @@
                 return true;
             }
         }
-<<<<<<< HEAD
-        //TODO not clear if transfer modifies the buffer sent?
-        self.spi.transfer(&mut recv_buf[..PACKET_HEADER_LENGTH]).map_err(SpiCommError::Spi)?;
-=======
-
         false
     }
 
     fn send_packet(&mut self, packet: &[u8]) -> Result<(), Self::SensorError> {
-        //self.waken.set_low().map_err(Error::Pin)?;
-        self.cs.set_low().map_err(Error::Pin)?;
+        self.csn.set_low().map_err(Error::Pin)?;
+        let rc = self.spi.write(&packet).map_err(Error::Comm);
+        self.csn.set_high().map_err(Error::Pin)?;
 
-        self.spi.write(&packet).map_err(Error::Comm)?;
-        self.cs.set_high().map_err(Error::Pin)?;
->>>>>>> 432b6ff7
+        if rc.is_err() {
+            return Err(rc.unwrap_err());
+        }
+
+
         Ok(())
     }
 
     fn read_packet(&mut self, recv_buf: &mut [u8]) -> Result<usize, Self::SensorError> {
-        //self.waken.set_low().map_err(Error::Pin)?;
-
+        //detect whether the sensor is ready to send data
         if !self.sensor_ready() {
             return Ok(0)
         }
 
-        self.cs.set_low().map_err(Error::Pin)?;
+        // grab this sensor
+        self.csn.set_low().map_err(Error::Pin)?;
 
-        //ensure that buffer is zeroed since we're not sending any data
-        for i in recv_buf.iter_mut() {
+        //ensure that the first header bytes are zeroed since we're not sending any data
+        for i in recv_buf[..PACKET_HEADER_LENGTH].iter_mut() {
             *i = 0;
         }
-<<<<<<< HEAD
-        let recvd_words = self.spi.transfer( &mut recv_buf[..total_packet_len]).map_err(SpiCommError::Spi)?;
-        Ok(recvd_words.len())
-=======
-        //TODO might need to look at INTN pin to detect whether a packet is available
+
         // get just the header
         self.spi.transfer(&mut recv_buf[..PACKET_HEADER_LENGTH]).map_err(Error::Comm)?;
         let mut packet_len = SensorCommon::parse_packet_header(&recv_buf[..PACKET_HEADER_LENGTH]);
+        // now get the body
         if packet_len > PACKET_HEADER_LENGTH {
             if packet_len < recv_buf.len() {
+                //exchnage 0xFF bytes for whatever the sensor is sending
+                for w in recv_buf[PACKET_HEADER_LENGTH..packet_len].iter_mut() {
+                    *w = 0xFF;
+                }
                 self.spi.transfer( &mut recv_buf[PACKET_HEADER_LENGTH..packet_len]).map_err(Error::Comm)?;
             }
             else {
@@ -140,9 +139,9 @@
             self.received_packet_count += 1;
         }
 
-        self.cs.set_high().map_err(Error::Pin)?;
+        // release the sensor
+        self.csn.set_high().map_err(Error::Pin)?;
         Ok(packet_len)
->>>>>>> 432b6ff7
     }
 }
 
